<?php

declare(strict_types=1);

namespace Rector\Testing\PHPUnit;

use Iterator;
use PHPStan\Analyser\NodeScopeResolver;
use Rector\Core\Application\FileProcessor;
use Rector\Core\Bootstrap\RectorConfigsResolver;
use Rector\Core\Configuration\Option;
use Rector\Core\HttpKernel\RectorKernel;
use Rector\Testing\Contract\CommunityRectorTestCaseInterface;
use Rector\Testing\Guard\FixtureGuard;
use Symplify\EasyTesting\DataProvider\StaticFixtureFinder;
use Symplify\EasyTesting\StaticFixtureSplitter;
use Symplify\PackageBuilder\Parameter\ParameterProvider;
use Symplify\PackageBuilder\Testing\AbstractKernelTestCase;
use Symplify\SmartFileSystem\SmartFileInfo;

abstract class AbstractCommunityRectorTestCase extends AbstractKernelTestCase implements CommunityRectorTestCaseInterface
{
    /**
     * @var FileProcessor
     */
    protected $fileProcessor;

    /**
     * @var ParameterProvider
     */
    protected $parameterProvider;

    /**
     * @var bool
     */
    private static $isInitialized = false;

    /**
     * @var FixtureGuard
     */
    private static $fixtureGuard;

    /**
     * @var RectorConfigsResolver
     */
    private static $rectorConfigsResolver;

    protected function setUp(): void
    {
        $this->initializeDependencies();

        $smartFileInfo = new SmartFileInfo($this->provideConfigFilePath());
        $configFileInfos = self::$rectorConfigsResolver->resolveFromConfigFileInfo($smartFileInfo);

        $this->bootKernelWithConfigs(RectorKernel::class, $configFileInfos);

        $this->fileProcessor = $this->getService(FileProcessor::class);
        $this->parameterProvider = $this->getService(ParameterProvider::class);
    }

<<<<<<< HEAD
    protected function doTestFileInfo(SmartFileInfo $fixturaeFileInfo, bool $shouldAutoload = true): void
=======
    protected function doTestFileInfo(SmartFileInfo $fixtureFileInfo, bool $shouldAutoload = true): void
>>>>>>> 2f907222
    {
        self::$fixtureGuard->ensureFileInfoHasDifferentBeforeAndAfterContent($fixtureFileInfo);

        $inputFileInfoAndExpectedFileInfo = StaticFixtureSplitter::splitFileInfoToLocalInputAndExpectedFileInfos(
            $fixtureFileInfo,
            $shouldAutoload
        );

        $inputFileInfo = $inputFileInfoAndExpectedFileInfo->getInputFileInfo();

        // needed for PHPStan, because the analyzed file is just create in /temp
        /** @var NodeScopeResolver $nodeScopeResolver */
        $nodeScopeResolver = $this->getService(NodeScopeResolver::class);
        $nodeScopeResolver->setAnalysedFiles([$inputFileInfo->getRealPath()]);

        $expectedFileInfo = $inputFileInfoAndExpectedFileInfo->getExpectedFileInfo();
        $this->doTestFileMatchesExpectedContent($inputFileInfo, $expectedFileInfo, $fixtureFileInfo);
    }

    protected function yieldFilesFromDirectory(string $directory, string $suffix = '*.php.inc'): Iterator
    {
        return StaticFixtureFinder::yieldDirectory($directory, $suffix);
    }

    private function doTestFileMatchesExpectedContent(
        SmartFileInfo $originalFileInfo,
        SmartFileInfo $expectedFileInfo,
        SmartFileInfo $fixtureFileInfo
    ): void {
        $this->parameterProvider->changeParameter(Option::SOURCE, [$originalFileInfo->getRealPath()]);

        $this->fileProcessor->parseFileInfoToLocalCache($originalFileInfo);
        $this->fileProcessor->refactor($originalFileInfo);
        $this->fileProcessor->postFileRefactor($originalFileInfo);

        // mimic post-rectors
        $changedContent = $this->fileProcessor->printToString($originalFileInfo);
        $relativeFilePathFromCwd = $fixtureFileInfo->getRelativeFilePathFromCwd();
        $this->assertStringEqualsFile($expectedFileInfo->getRealPath(), $changedContent, $relativeFilePathFromCwd);
    }

    private function initializeDependencies(): void
    {
        if (self::$isInitialized) {
            return;
        }

        self::$fixtureGuard = new FixtureGuard();
        self::$rectorConfigsResolver = new RectorConfigsResolver();

        self::$isInitialized = true;
    }
}<|MERGE_RESOLUTION|>--- conflicted
+++ resolved
@@ -58,11 +58,7 @@
         $this->parameterProvider = $this->getService(ParameterProvider::class);
     }
 
-<<<<<<< HEAD
-    protected function doTestFileInfo(SmartFileInfo $fixturaeFileInfo, bool $shouldAutoload = true): void
-=======
     protected function doTestFileInfo(SmartFileInfo $fixtureFileInfo, bool $shouldAutoload = true): void
->>>>>>> 2f907222
     {
         self::$fixtureGuard->ensureFileInfoHasDifferentBeforeAndAfterContent($fixtureFileInfo);
 
